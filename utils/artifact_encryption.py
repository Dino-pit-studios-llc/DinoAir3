--- conflicted
+++ resolved
@@ -143,15 +143,6 @@
             # Decrypt using AES-GCM
             aesgcm = AESGCM(key)
             return aesgcm.decrypt(nonce, encrypted, None)
-<<<<<<< HEAD
-        else:
-            # Legacy CBC encryption is no longer supported
-            raise ValueError(
-                "Legacy CBC encrypted data is no longer supported. "
-                "All data must be encrypted using AES-GCM. "
-                "Please re-encrypt your data with the current encryption method."
-            )
-=======
         # Legacy CBC format - maintain backward compatibility
         from cryptography.hazmat.primitives import padding
 
@@ -172,7 +163,6 @@
         # Remove PKCS7 padding using cryptography unpadder
         unpadder = padding.PKCS7(128).unpadder()
         return unpadder.update(decrypted_padded) + unpadder.finalize()
->>>>>>> 99766112
 
     def encrypt_fields(self, data: dict[str, Any], fields: list[str]) -> dict[str, Any]:
         """
