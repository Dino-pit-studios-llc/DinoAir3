#!/usr/bin/env python3
"""
Artifact Encryption Utilities

Provides field-level encryption/decryption for sensitive artifact data using
AES-256-GCM authenticated encryption with PBKDF2 key derivation.

Security Features:
- AES-256-GCM for authenticated encryption (prevents tampering)
- PBKDF2 with SHA-256 for secure key derivation
- Cryptographically secure random nonces and salts
- Backward compatibility with legacy CBC encrypted data
"""

import base64
import json
import secrets
from typing import Any

from cryptography.hazmat.backends import default_backend
from cryptography.hazmat.primitives import hashes, hmac
from cryptography.hazmat.primitives.ciphers import Cipher, algorithms, modes
from cryptography.hazmat.primitives.ciphers.aead import AESGCM
from cryptography.hazmat.primitives.kdf.pbkdf2 import PBKDF2HMAC


class ArtifactEncryption:
    """
    Handles field-level encryption for artifacts using AES-256-GCM

    Uses authenticated encryption (GCM mode) for security.
    Maintains backward compatibility with legacy CBC encrypted data.
    """

    # Encryption parameters
    key_length = 32  # 256 bits for AES-256
    salt_length = 32  # 256 bits for salt
    iterations = 100000  # PBKDF2 iterations

    def __init__(self, password: str | None = None):
        """
        Initialize encryption handler

        Args:
            password: User password for key derivation (optional)
        """
        self.password = password

    def derive_key(self, password: str, salt: bytes) -> bytes:
        """
        Derive encryption key from password using PBKDF2

        Args:
            password: User password
            salt: Random salt for key derivation

        Returns:
            Derived encryption key
        """
        kdf = PBKDF2HMAC(
            algorithm=hashes.SHA256(),
            length=self.key_length,
            salt=salt,
            iterations=self.iterations,
            backend=default_backend(),
        )
        return kdf.derive(password.encode("utf-8"))

    def generate_salt(self) -> bytes:
        """Generate a random salt"""
        return secrets.token_bytes(self.salt_length)

    @staticmethod
    def generate_nonce() -> bytes:
        """Generate a random 12-byte nonce for AES-GCM"""
        # GCM mode uses 12-byte nonces for optimal security
        return secrets.token_bytes(12)

    def encrypt_data(self, data: str | bytes, key: bytes | None = None) -> dict[str, str]:
        """
        Encrypt data using AES-256-GCM (authenticated encryption)

        Args:
            data: Data to encrypt (string or bytes)
            key: Optional encryption key (will derive from password if not
                provided)

        Returns:
            Dictionary containing encrypted data, salt, nonce, and auth tag (all base64
            encoded)
        """
        # Ensure input is bytes; avoid implicit bytes() on arbitrary objects
        if isinstance(data, str):
            data_bytes = data.encode("utf-8")
        elif isinstance(data, bytes):
            data_bytes = data
        else:
            raise TypeError("data must be of type str or bytes")

        # Generate salt and derive key if not provided
        salt = self.generate_salt()
        if key is None:
            if not self.password:
                raise ValueError("No password provided for key derivation")
            key = self.derive_key(self.password, salt)

        # Generate nonce and encrypt using AES-GCM
        nonce = self.generate_nonce()
        aesgcm = AESGCM(key)

        # GCM mode provides authentication and encryption in one step
        encrypted = aesgcm.encrypt(nonce, data_bytes, None)

        # Return base64 encoded values
        return {
            "data": base64.b64encode(encrypted).decode("utf-8"),
            "salt": base64.b64encode(salt).decode("utf-8"),
            "nonce": base64.b64encode(nonce).decode("utf-8"),
        }

    def decrypt_data(self, encrypted_data: dict[str, str], key: bytes | None = None) -> bytes:
        """
        Decrypt data encrypted with encrypt_data

        Args:
            encrypted_data: Dictionary with encrypted data, salt, and nonce
            key: Optional encryption key (will derive from password if not
                provided)

        Returns:
            Decrypted data as bytes
        """
        # Check for password/key before any processing
        if key is None and not self.password:
            raise ValueError("No password provided for key derivation")

        # Support both old (iv) and new (nonce) formats for backward compatibility
        if "nonce" in encrypted_data:
            # New GCM format
            encrypted = base64.b64decode(encrypted_data["data"])
            salt = base64.b64decode(encrypted_data["salt"])
            nonce = base64.b64decode(encrypted_data["nonce"])

            # Derive key if not provided
            if key is None:
                key = self.derive_key(self.password, salt)

            # Decrypt using AES-GCM
            aesgcm = AESGCM(key)
            return aesgcm.decrypt(nonce, encrypted, None)
<<<<<<< HEAD
        else:
            # Legacy CBC format - maintain backward compatibility with HMAC verification
            from cryptography.hazmat.primitives import padding
=======
        # Legacy CBC format - maintain backward compatibility
        from cryptography.hazmat.primitives import padding
>>>>>>> cc3c4d7a

        encrypted = base64.b64decode(encrypted_data["data"])
        salt = base64.b64decode(encrypted_data["salt"])
        iv = base64.b64decode(encrypted_data["iv"])

<<<<<<< HEAD
            # Extract HMAC if present (for new CBC encryptions)
            stored_hmac = None
            if "hmac" in encrypted_data:
                stored_hmac = base64.b64decode(encrypted_data["hmac"])

            # Derive key if not provided
            if key is None:
                key = self.derive_key(self.password, salt)

            # Verify HMAC if present (authenticate message before decryption)
            if stored_hmac:
                h = hmac.HMAC(key, hashes.SHA256(), backend=default_backend())
                h.update(iv + encrypted)
                try:
                    h.verify(stored_hmac)
                except Exception as e:
                    raise ValueError("HMAC verification failed - data may be tampered") from e

            # Create cipher and decrypt (legacy CBC mode for backward compatibility)
            # Note: CBC without authentication is deprecated, use GCM for new encryptions
            cipher = Cipher(algorithms.AES(key), modes.CBC(iv), backend=default_backend())
            decryptor = cipher.decryptor()
            decrypted_padded = decryptor.update(encrypted) + decryptor.finalize()
=======
        # Derive key if not provided
        if key is None:
            key = self.derive_key(self.password, salt)

        # Create cipher and decrypt (legacy CBC mode for backward compatibility)
        # nosemgrep: python.cryptography.security.insecure-cipher-algorithm-blowfish
        cipher = Cipher(algorithms.AES(key), modes.CBC(iv), backend=default_backend())  # nosec: B413
        decryptor = cipher.decryptor()
        decrypted_padded = decryptor.update(encrypted) + decryptor.finalize()
>>>>>>> cc3c4d7a

        # Remove PKCS7 padding using cryptography unpadder
        unpadder = padding.PKCS7(128).unpadder()
        return unpadder.update(decrypted_padded) + unpadder.finalize()

    def encrypt_fields(self, data: dict[str, Any], fields: list[str]) -> dict[str, Any]:
        """
        Encrypt specific fields in a dictionary

        Args:
            data: Dictionary containing data
            fields: List of field names to encrypt

        Returns:
            Dictionary with specified fields encrypted
        """
        encrypted_data = data.copy()
        encrypted_fields_info = {}

        for field in fields:
            if field in data and data[field] is not None:
                # Convert value to string for encryption
                value = (
                    # sourcery skip: swap-if-expression
                    json.dumps(data[field])
                    if not isinstance(data[field], str)
                    # sourcery skip: swap-if-expression
                    else data[field]
                )

                # Encrypt the field
                encrypted_info = self.encrypt_data(value)

                # Store encrypted value
                encrypted_data[field] = encrypted_info["data"]

                # Store encryption info (salt and IV) separately
                encrypted_fields_info[field] = {
                    "salt": encrypted_info["salt"],
                    "iv": encrypted_info["iv"],
                }

        # Add encryption metadata
        if encrypted_fields_info:
            encrypted_data["_encryption_info"] = encrypted_fields_info

        return encrypted_data

    def decrypt_fields(self, data: dict[str, Any], fields: list[str]) -> dict[str, Any]:
        """
        Decrypt specific fields in a dictionary

        Args:
            data: Dictionary containing encrypted data
            fields: List of field names to decrypt

        Returns:
            Dictionary with specified fields decrypted
        """
        decrypted_data = data.copy()
        encryption_info = data.get("_encryption_info", {})

        for field in fields:
            if field in data and field in encryption_info:
                # Reconstruct encrypted data dictionary
                encrypted_dict = {
                    "data": data[field],
                    "salt": encryption_info[field]["salt"],
                    "iv": encryption_info[field]["iv"],
                }

                # Decrypt
                decrypted_bytes = self.decrypt_data(encrypted_dict)
                decrypted_str = decrypted_bytes.decode("utf-8")

                # Try to parse as JSON (for complex types)
                try:
                    decrypted_value = json.loads(decrypted_str)
                except json.JSONDecodeError:
                    decrypted_value = decrypted_str
                decrypted_data[field] = decrypted_value

        # Remove encryption metadata
        if "_encryption_info" in decrypted_data:
            del decrypted_data["_encryption_info"]

        return decrypted_data


def encrypt_artifact_fields(self, artifact_dict: dict[str, Any], fields: list[str]) -> dict[str, Any]:
    """
    Encrypt specific fields in an artifact dictionary

    Args:
        artifact_dict: Artifact data as dictionary
        fields: List of field names to encrypt

    Returns:
        Artifact dictionary with specified fields encrypted
    """
    # Encrypt the specified fields
    encrypted_dict = self.encrypt_fields(artifact_dict, fields)

    # Update encrypted_fields list
    encrypted_dict["encrypted_fields"] = ",".join(fields)

    return encrypted_dict


def decrypt_artifact_fields(self, artifact_dict: dict[str, Any]) -> dict[str, Any]:
    """
    Decrypt encrypted fields in an artifact dictionary

    Args:
        artifact_dict: Artifact data with encrypted fields

    Returns:
        Artifact dictionary with fields decrypted
    """
    # Get list of encrypted fields
    encrypted_fields_str = artifact_dict.get("encrypted_fields", "")
    if not encrypted_fields_str:
        return artifact_dict

    encrypted_fields = [f.strip() for f in encrypted_fields_str.split(",")]

    # Decrypt fields
    decrypted_data = self.decrypt_fields(artifact_dict, encrypted_fields)

    # Remove the encrypted_fields metadata since decryption is complete
    if "encrypted_fields" in decrypted_data:
        del decrypted_data["encrypted_fields"]

    return decrypted_data


@staticmethod
def generate_encryption_key_id() -> str:
    """Generate a unique encryption key ID"""
    return base64.urlsafe_b64encode(secrets.token_bytes(16)).decode("utf-8").rstrip("=")


@staticmethod
def rotate_encryption(
    data: dict[str, Any],
    old_password: str,
    new_password: str,
    fields: list[str],
) -> dict[str, Any]:
    """
    Re-encrypt data with a new password

    Args:
        data: Dictionary containing encrypted data
        old_password: Current password
        new_password: New password
        fields: List of encrypted field names

    Returns:
        Dictionary with fields re-encrypted using new password
    """
    # Create temporary decryption instance with old password
    old_encryptor = ArtifactEncryption(old_password)

    # Decrypt with old password
    decrypted_data = old_encryptor.decrypt_fields(data, fields)

    # Create new encryption instance with new password
    new_encryptor = ArtifactEncryption(new_password)

    # Re-encrypt with new password
    return new_encryptor.encrypt_fields(decrypted_data, fields)<|MERGE_RESOLUTION|>--- conflicted
+++ resolved
@@ -148,44 +148,13 @@
             # Decrypt using AES-GCM
             aesgcm = AESGCM(key)
             return aesgcm.decrypt(nonce, encrypted, None)
-<<<<<<< HEAD
-        else:
-            # Legacy CBC format - maintain backward compatibility with HMAC verification
-            from cryptography.hazmat.primitives import padding
-=======
         # Legacy CBC format - maintain backward compatibility
         from cryptography.hazmat.primitives import padding
->>>>>>> cc3c4d7a
 
         encrypted = base64.b64decode(encrypted_data["data"])
         salt = base64.b64decode(encrypted_data["salt"])
         iv = base64.b64decode(encrypted_data["iv"])
 
-<<<<<<< HEAD
-            # Extract HMAC if present (for new CBC encryptions)
-            stored_hmac = None
-            if "hmac" in encrypted_data:
-                stored_hmac = base64.b64decode(encrypted_data["hmac"])
-
-            # Derive key if not provided
-            if key is None:
-                key = self.derive_key(self.password, salt)
-
-            # Verify HMAC if present (authenticate message before decryption)
-            if stored_hmac:
-                h = hmac.HMAC(key, hashes.SHA256(), backend=default_backend())
-                h.update(iv + encrypted)
-                try:
-                    h.verify(stored_hmac)
-                except Exception as e:
-                    raise ValueError("HMAC verification failed - data may be tampered") from e
-
-            # Create cipher and decrypt (legacy CBC mode for backward compatibility)
-            # Note: CBC without authentication is deprecated, use GCM for new encryptions
-            cipher = Cipher(algorithms.AES(key), modes.CBC(iv), backend=default_backend())
-            decryptor = cipher.decryptor()
-            decrypted_padded = decryptor.update(encrypted) + decryptor.finalize()
-=======
         # Derive key if not provided
         if key is None:
             key = self.derive_key(self.password, salt)
@@ -195,7 +164,6 @@
         cipher = Cipher(algorithms.AES(key), modes.CBC(iv), backend=default_backend())  # nosec: B413
         decryptor = cipher.decryptor()
         decrypted_padded = decryptor.update(encrypted) + decryptor.finalize()
->>>>>>> cc3c4d7a
 
         # Remove PKCS7 padding using cryptography unpadder
         unpadder = padding.PKCS7(128).unpadder()
