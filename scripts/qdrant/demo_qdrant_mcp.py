--- conflicted
+++ resolved
@@ -32,11 +32,7 @@
             "Authorization": f"Bearer {self.api_key}",
         }
 
-<<<<<<< HEAD
-    def call_mcp_tool(self, tool_name: str, arguments: dict[str, Any]) -> dict[str, Any]:
-=======
     def call_mcp_tool(self, tool_name: str, arguments: Dict[str, Any]) -> Dict[str, Any]:
->>>>>>> b1455246
         """Call an MCP tool and return the result."""
         url = f"{self.mcp_server_url}/tools/call"
 
